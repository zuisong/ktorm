--- conflicted
+++ resolved
@@ -76,16 +76,6 @@
         companion object : Employees(null)
         override fun aliased(alias: String) = Employees(alias)
 
-<<<<<<< HEAD
-        val id by int("id").primaryKey().bindTo(Employee::id)
-        val name by varchar("name").bindTo(Employee::name)
-        val job by varchar("job").bindTo(Employee::job)
-        val managerId by int("manager_id").bindTo(Employee::manager, Employee::id)
-        val hireDate by date("hire_date").bindTo(Employee::hireDate)
-        val salary by long("salary").bindTo(Employee::salary)
-        val departmentId by int("department_id").references(Departments, onProperty = Employee::department)
-        val department get() = departmentId.referenceTable as Departments
-=======
         val id by int("id").primaryKey().bindTo { it.id }
         val name by varchar("name").bindTo { it.name }
         val job by varchar("job").bindTo { it.job }
@@ -93,6 +83,6 @@
         val hireDate by date("hire_date").bindTo { it.hireDate }
         val salary by long("salary").bindTo { it.salary }
         val departmentId by int("department_id").references(Departments) { it.department }
->>>>>>> 47ef102a
+        val department get() = departmentId.referenceTable as Departments
     }
 }