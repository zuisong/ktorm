--- conflicted
+++ resolved
@@ -1506,11 +1506,7 @@
 }
 
 /**
-<<<<<<< HEAD
- * Indicate that this query should acquire an update-lock, the generated SQL will depend on the SqlDialect.
-=======
- * Indicate that this query should acquire the record-lock, the generated SQL would be `select ... for update`.
->>>>>>> 2870ffb2
+ * Indicate that this query should acquire the record-lock, the generated SQL will depend on the SqlDialect.
  *
  * @since 3.1.0
  */
