--- conflicted
+++ resolved
@@ -4,8 +4,8 @@
 import me.liuwj.ktorm.expression.BinaryExpression
 import me.liuwj.ktorm.expression.BinaryExpressionType
 import me.liuwj.ktorm.expression.QuerySourceExpression
-import me.liuwj.ktorm.expression.ScalarExpression
 import me.liuwj.ktorm.schema.*
+import kotlin.reflect.KClass
 
 /**
  * 根据 ID 批量获取实体对象，会自动 left join 所有的引用表
@@ -164,26 +164,7 @@
             }
         }
         is NestedBinding -> {
-<<<<<<< HEAD
-            var curr = intoEntity.implementation
-            for ((i, prop) in binding.withIndex()) {
-                if (i != binding.lastIndex) {
-                    var child = curr.getProperty(prop.name) as Entity<*>?
-                    if (child == null) {
-                        child = Entity.create(prop.returnType.classifier as KClass<*>, parent = curr)
-                        curr.setProperty(prop.name, child)
-                    }
-
-                    curr = child.implementation
-                }
-=======
-            val columnValue = if (this.hasColumn(column)) this[column] else null
-            if (columnValue != null) {
-                intoEntity.implementation.setColumnValue(column, columnValue)
->>>>>>> 47ef102a
-            }
-
-            curr.setProperty(binding.last().name, columnValue)
+            intoEntity.implementation.setColumnValue(column, columnValue)
         }
     }
 }